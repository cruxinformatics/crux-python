--- conflicted
+++ resolved
@@ -23,12 +23,8 @@
 from crux.models.delivery import Delivery
 from crux.models.file import File
 from crux.models.folder import Folder
-<<<<<<< HEAD
 from crux.models.ingestion import Ingestion
-from crux.models.job import LoadJob, StitchJob
-=======
 from crux.models.job import StitchJob
->>>>>>> 7d96b5b9
 from crux.models.label import Label
 from crux.models.model import CruxModel
 from crux.models.permission import Permission
