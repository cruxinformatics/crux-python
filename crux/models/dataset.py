"""Module contains Dataset model."""

import logging
import os
import posixpath
from typing import (  # noqa: F401 pylint: disable=unused-import
    Any,
    Dict,
    IO,
    Iterator,
    List,
    Tuple,
    Union,
)

from crux._compat import unicode
from crux._utils import split_posixpath_filename_dirpath
from crux.exceptions import CruxAPIError, CruxClientError, CruxResourceNotFoundError
from crux.models._factory import get_resource_object
from crux.models.file import File
from crux.models.folder import Folder
from crux.models.job import LoadJob, StitchJob
from crux.models.label import Label
from crux.models.model import CruxModel
from crux.models.query import Query
from crux.models.resource import MediaType, Resource
from crux.models.table import Table


log = logging.getLogger(__name__)  # pylint: disable=invalid-name


class Dataset(CruxModel):
    """Dataset Model."""

    def __init__(
        self,
        id=None,  # type: str # id name is by design pylint: disable=redefined-builtin
        owner_identity_id=None,  # type: str
        contact_identity_id=None,  # type: str
        name=None,  # type: str
        description=None,  # type: str
        website=None,  # type: str
        created_at=None,  # type: str
        modified_at=None,  # type: str
        connection=None,
        raw_response=None,  # type: Dict[Any, Any]
        tags=None,  # type: List[str]
    ):
        # type: (...) -> None
        """
        Attributes:
            id (str): Dataset Id. Defaults to None.
            owner_identity_id (str): Owner Identity Id. Defaults to None.
            contact_identity_id (str): Contact Identity Id. Defaults to None.
            name (str): Dataset name. Defaults to None.
            description (str): Dataset description. Defaults to None.
            website (str): Dataset website. Defaults to None.
            created_at (str): Dataset created. Defaults to None.
            modified_at (str): Dataset Modified. Defaults to None.
            connection (crux._client.CruxClient): Connection Object. Defaults to None.
            raw_response (dict): Response Content. Defaults to None.
            tags (:obj:`list` of :obj:`str`): List of tags to be applied to dataset.
                Defaults to None.

        Raises:
            ValueError: If name or tags are set to None.
        """
        self._id = id
        self._owner_identity_id = owner_identity_id
        self._contact_identity_id = contact_identity_id
        self._name = name
        self._description = description
        self._website = website
        self._created_at = created_at
        self._modified_at = modified_at
        self._tags = tags
        self._provenance = None

        self.connection = connection
        self.raw_response = raw_response

    @property
    def id(self):
        """str: Gets the Dataset ID."""
        return self._id

    @property
    def owner_identity_id(self):
        """str: Gets the Owner Identity ID."""
        return self._owner_identity_id

    @property
    def contact_identity_id(self):
        """str: Gets the Contact Identity ID."""
        return self._contact_identity_id

    @property
    def name(self):
        """str: Gets the Dataset Name."""
        return self._name

    @property
    def tags(self):
        """str: Gets the tags."""
        return self._tags

    @property
    def description(self):
        """str: Gets the Dataset Description."""
        return self._description

    @property
    def website(self):
        """str: Gets the Dataset Website."""
        return self._website

    @property
    def created_at(self):
        """str: Gets the Dataset created_at."""
        return self._created_at

    @property
    def modified_at(self):
        """str: Gets the Dataset modified_at."""
        return self._modified_at

    @property
    def provenance(self):
        """str: Compute or Get the provenance."""
        if self._provenance:
            return self._provenance

        self._provenance = self._get_provenance()
        return self._provenance

    def to_dict(self):
        # type: () -> Dict[str, Any]
        """Transforms Dataset object to Dataset Dictionary.

        Returns:
            dict: Dataset Dictionary.
        """
        return {
            "datasetId": self.id,
            "ownerIdentityId": self.owner_identity_id,
            "contactIdentityId": self.contact_identity_id,
            "description": self.description,
            "name": self.name,
            "website": self.website,
            "createdAt": self.created_at,
            "modifiedAt": self.modified_at,
            "tags": self.tags,
        }

    @classmethod
    def from_dict(cls, a_dict):
        # type: (Dict[str, Any]) -> Dataset
        """Transforms Dataset Dictionary to Dataset object.

        Args:
            a_dict (dict): Dataset Dictionary.

        Returns:
            crux.models.Dataset: Dataset Object.
        """
        id = a_dict[  # id name is by design pylint: disable=redefined-builtin
            "datasetId"
        ]
        owner_identity_id = a_dict["ownerIdentityId"]
        contact_identity_id = a_dict["contactIdentityId"]
        description = a_dict["description"]
        name = a_dict["name"]
        website = a_dict["website"]
        created_at = a_dict["createdAt"]
        modified_at = a_dict["modifiedAt"]
        tags = a_dict["tags"]

        return cls(
            id=id,
            owner_identity_id=owner_identity_id,
            contact_identity_id=contact_identity_id,
            description=description,
            name=name,
            website=website,
            created_at=created_at,
            modified_at=modified_at,
            tags=tags,
        )

    def _get_provenance(self):
        # type: () -> str
        """Fetches the provenance of the Dataset.

        Returns:
            list: List of provenance dictionaries containing DatasetID, WorkFlowID,
                systemOfRecord, cronSpec, createdAt and modifiedAt keys.
        """
        headers = {"Content-Type": "application/json", "Accept": "application/json"}
        response = self.connection.api_call(
            "GET", ["datasets", self.id, "provenance"], headers=headers
        )

        return response.json()

    def delete(self):
        # type: () -> bool
        """Deletes the dataset.

        Returns:
            bool: True if dataset is deleted.
        """
        headers = {"Content-Type": "application/json", "Accept": "application/json"}
        return self.connection.api_call(
            "DELETE", ["datasets", self.id], headers=headers
        )

    def update(self, name=None, description=None, tags=None):
        # type: (str, str, List[str]) -> bool
        """Updates the metadata of dataset.

        Args:
            name (str): Name of the dataset. Defaults to None.
            description (str): Description of the dataset. Defaults to None.
            tags (:obj:`list` of :obj:`str`): List of tags. Defaults to None.

        Returns:
            bool: True, if dataset is updated.

        Raises:
            ValueError: It is raised if name, description or tags are unset.
            TypeError: It is raised if tags is not of type list.
        """
        headers = {"Content-Type": "application/json", "Accept": "application/json"}
        body = {}  # type: Dict[str, Union[str, List]]
        if name is not None:
            body["name"] = name
        if description is not None:
            body["description"] = description
        if tags is not None:
            if isinstance(tags, list):
                body["tags"] = tags
            else:
                raise TypeError("Tags should be of type list")

        if body:
            dataset_object = self.connection.api_call(
                "PUT", ["datasets", self.id], headers=headers, json=body, model=Dataset
            )
            self.__dict__.update(dataset_object.__dict__)
            log.debug(
                "Updated dataset %s with content %s", self.id, dataset_object.__dict__
            )
            return True
        else:
            raise ValueError("Name, Description or Tags should be set")

    def create_file(self, path, tags=None, description=None):
        # type: (str, List[str], str) -> File
        """Creates File resource in Dataset.

        Args:
            path (str): Path of the file resource.
            tags (:obj:`list` of :obj:`str`): Tags of the file resource.
                Defaults to None.
            description (str): Description of the file resource.
                Defaults to None.

        Returns:
            crux.models.File: File Object.
        """

        headers = {"Content-Type": "application/json", "Accept": "application/json"}

        tags = tags if tags else []

        file_name, folder = split_posixpath_filename_dirpath(path)

        file_resource = File(
            name=file_name,
            type="file",
            tags=tags,
            description=description,
            folder=folder,
        )

        return self.connection.api_call(
            "POST",
            ["datasets", self.id, "resources"],
            json=file_resource.to_dict(),
            model=File,
            headers=headers,
        )

    def create_table(self, path, config, tags=None, description=None):
        # type: (str, Dict[str, Any], List[str], str) -> Table
        """Creates Table resource in Dataset.

        Args:
            path (str): Table resource Path.
            config (dict): Table Schema Configuration.
            tags (:obj:`list` of :obj:`str`): Tags of the Table resource.
                Defaults to None.
            description (str): Description of the Table resource.
                Defaults to None.

        Returns:
            crux.models.Table: Table Object
        """

        headers = {"Content-Type": "application/json", "Accept": "application/json"}

        table_name, folder = split_posixpath_filename_dirpath(path)

        tags = tags if tags else []

        table_resource = Table(
            name=table_name,
            type="table",
            tags=tags,
            description=description,
            config=config,
            folder=folder,
        )

        return self.connection.api_call(
            "POST",
            ["datasets", self.id, "resources"],
            json=table_resource.to_dict(),
            model=Table,
            headers=headers,
        )

    def create_folder(self, path, folder="/", tags=None, description=None):
        # type: (str, str, List[str], str) -> Folder
        """Creates Folder resource in Dataset.

        Args:
            path (str): Path of the Folder resource.
            folder (str): Parent folder of the Folder resource.
                Defaults to /.
            tags (:obj:`list` of :obj:`str`): Tags of the Folder resource.
                Defaults to None.
            description (str): Description of the Folder resource.
                Defaults to None.

        Returns:
            crux.models.Folder: Folder Object.
        """

        headers = {"Content-Type": "application/json", "Accept": "application/json"}

        tags = tags if tags else []

        file_name, folder = split_posixpath_filename_dirpath(path)

        folder_resource = Folder(
            name=file_name,
            type="folder",
            tags=tags,
            description=description,
            folder=folder,
        )

        return self.connection.api_call(
            "POST",
            ["datasets", self.id, "resources"],
            json=folder_resource.to_dict(),
            model=Folder,
            headers=headers,
        )

    def _get_resource(self, path, model):
        """Gets the resource object from the string path.

        Args:
            path (str): Resource path.
            crux.models.Resource: Resource model.

        Returns:
            crux.models.Resource: Resource model Object.

        Raises:
            crux.exceptions.CruxResourceNotFoundError: If resource is not found.
        """
        resource_name, folder_path = split_posixpath_filename_dirpath(path)
        rsrc_list = self._list_resources(
            folder=folder_path,
            limit=1,
            name=resource_name,
            include_folders=True,
            model=model,
        )

        if rsrc_list:
            return rsrc_list[0]
        else:
            # As of now API can't fetch id from the resource path or name,
            # hence raising the 404 error from the Python client
            raise CruxResourceNotFoundError({"statusCode": 404, "name": resource_name})

    def _resource_exists(self, path):
        # type: (str) -> bool
        """Checks the existence of resource.

        Args:
            path (str): Resource Path.

        Returns:
            bool: True if resource exists.

        Raises:
            crux.exceptions.CruxResourceNotFoundError: If resource is not found.
        """
        try:
            self._get_resource(path=path, model=Resource)
            return True
        except CruxResourceNotFoundError:
            return False

    def get_file(self, path):
        # type: (str) -> File
        """Gets the File resource object.

        Args:
            path (str): File resource path.

        Returns:
            crux.models.File: File Object.
        """
        return self._get_resource(path=path, model=File)

    def get_folder(self, path):
        # type: (str) -> Folder
        """Gets the Folder resource object.

        Args:
            path (str): Folder resource path.

        Returns:
            crux.models.Folder: Folder Object.
        """
        return self._get_resource(path=path, model=Folder)

    def get_table(self, path):
        # type: (str) -> Table
        """Method which gets the Table resource

        Args:
            path: Table resource path

        Returns:
            crux.models.Table: Table Object
        """
        return self._get_resource(path=path, model=Table)

    def get_query(self, path):
        # type: (str) -> Query
        """Gets the Query resource object.

        Args:
            path (str): Query resource path.

        Returns:
            crux.models.Query: Query Object.
        """
        return self._get_resource(path=path, model=Query)

    def list_resources(
        self, folder="/", offset=0, limit=1, include_folders=False, sort=None
    ):
        # type: (str, int, int, bool, str) -> Resource
        """Lists the resources in Dataset.

        Args:
            folder (str): Folder for which resource should be listed.
                Defaults to /.
            offset (int): Sets the offset. Defaults to 0.
            limit (int): Sets the limit. Defaults to 1.
            include_folders (bool): Sets whether to include folders or not.
                Defaults to False.
            sort (str): Sets whether to sort or not.
                Defaults to None.

        Returns:
            list (:obj:`crux.models.Resource`): List of File resource objects.
        """
        return self._list_resources(
            sort=sort,
            folder=folder,
            offset=offset,
            limit=limit,
            include_folders=include_folders,
            model=Resource,
        )

    def download_files(self, folder, local_path):
        # type: (str, str) -> List[str]
        """Downloads the resources recursively.

        Args:
            folder (str): Crux Dataset Folder from where the
                file resources should be recursively downloaded.
            local_path (str): Local OS Path where the file resources should be downloaded.

        Returns:
            list (:obj:`str`): List of location of download files.

        Raises:
            ValueError: If Folder or local_path is None.
            OSError: If local_path is an invalid directory location.
        """
        if folder is None:
            raise ValueError("Folder value shouldn't be empty")

        if local_path is None:
            raise ValueError("Local Path value shouldn't be empty")

        if not os.path.exists(local_path) and not os.path.isdir(local_path):
            raise OSError("local_path is an invalid directory location")

        local_file_list = []  # type: List[str]

        resources = self._list_resources(
            sort=None,
            folder=folder,
            offset=0,
            limit=None,
            include_folders=True,
            model=Resource,
        )

        for resource in resources:
            resource_path = posixpath.join(folder, resource.name)
            resource_local_path = os.path.join(local_path, resource.name)
            if resource.type == "folder":
                os.mkdir(resource_local_path)
                log.debug("Created local directory %s", resource_local_path)
                local_file_list += self.download_files(
                    folder=resource_path, local_path=resource_local_path
                )
            elif resource.type == "file":
                file_resource = File.from_dict(resource.to_dict())
                file_resource.connection = self.connection
                file_resource.download(resource_local_path)
                local_file_list.append(resource_local_path)
                log.debug("Downloaded file at %s", resource_local_path)

        return local_file_list

    def upload_files(
        self, local_path, folder, media_type=None, description=None, tags=None
    ):
        # type: (str, str, str, str, List[str]) -> List[File]
        """Uploads the resources recursively.

        Args:
            local_path (str): Local OS Path from where the file resources should be uploaded.
            media_type (str): Content Types of File resources to be uploaded.
                Defaults to None.
            folder (str): Crux Dataset Folder where file resources
                should be recursively uploaded.
            description (str): Description to be set on uploaded resources.
                Defaults to None.
            tags (:obj:`list` of :obj:`str`): Tags to be set on uploaded resources.
                Defaults to None.

        Returns:
            list (:obj:`crux.models.File`): List of uploaded file objects.

        Raises:
            ValueError: If folder or local_path is None.
            OSError: If local_path is an invalid directory location.
        """
        tags = tags if tags else []

        uploaded_file_objects = []  # type: List[File]

        if folder is None:
            raise ValueError("Folder value shouldn't be empty")

        if local_path is None:
            raise ValueError("Local Path value shouldn't be empty")

        if not os.path.exists(local_path) and not os.path.isdir(local_path):
            raise OSError("local_path is an invalid directory location")

        for content in os.listdir(local_path):
            content_local_path = os.path.join(local_path, content)
            content_path = posixpath.join(folder, content)
            if os.path.isdir(content_local_path):
                self.create_folder(
                    path=content_path, tags=tags, description=description
                )
                log.debug("Created folder %s in dataset %s", content_path, self.id)
                uploaded_file_objects += self.upload_files(
                    media_type=media_type,
                    folder=content_path,
                    local_path=content_local_path,
                    tags=tags,
                    description=description,
                )

            elif os.path.isfile(content_local_path):
                fil_o = self.upload_file(
                    content_local_path,
                    content_path,
                    media_type=media_type,
                    tags=tags,
                    description=description,
                )
                uploaded_file_objects.append(fil_o)
                log.debug("Uploaded file %s in dataset %s", content_path, self.id)

        return uploaded_file_objects

    def list_files(self, sort=None, folder="/", offset=0, limit=100):
        # type: (str, str, int, int) -> List[File]
        """Lists the files.

        Args:
            sort (str): Sets whether to sort or not. Defaults to None.
            folder (str): Folder for which resource should be listed.
                Defaults to /.
            offset (int): Sets the offset. Defaults to 0.
            limit (int): Sets the limit. Defaults to 100.

        Returns:
            list (:obj:`crux.models.File`): List of File objects.
        """
        resource_list = self._list_resources(
            sort=sort,
            folder=folder,
            offset=offset,
            limit=limit,
            include_folders=False,
            model=File,
        )

        file_resource_list = []

        for resource in resource_list:
            if resource.type == "file":
                file_resource_list.append(resource)
        return file_resource_list

    def _list_resources(
        self,
        folder="/",
        offset=0,
        limit=1,
        include_folders=False,
        name=None,
        model=None,
        sort=None,
    ):

        headers = {"Content-Type": "application/json", "Accept": "application/json"}
        params = {"folder": folder, "offset": offset, "limit": limit}

        if sort:
            params["sort"] = sort

        if name:
            params["name"] = name

        if include_folders:
            params["includeFolders"] = "true"
        else:
            params["includeFolders"] = "false"

        return self.connection.api_call(
            "GET",
            ["datasets", self.id, "resources"],
            params=params,
            model=model,
            headers=headers,
        )

    def load_table_from_file(self, source_file, dest_table, append=False):
        # type: (str, str, bool) -> LoadJob
        """Loads table from file resource.

        Args:
            source_file (str or file): Source File Path in string or File Object.
            dest_table (str or crux.models.Table): Destination File Path in
                string or Table Object.
            append (bool): Sets whether to append to existing table. Defaults to False.

        Returns:
            crux.models.LoadJob: LoadJob Object.

        Raises:
            TypeError: If source_file or dest_table is not file or string object.
        """

        headers = {"Content-Type": "text/csv", "Accept": "application/json"}

        if isinstance(source_file, File):
            src_file = source_file
        elif isinstance(source_file, str):
            src_file = self._get_resource(path=source_file, model=File)
        else:
            raise TypeError(
                "Invalid Type. It should be file path string or File resource object"
            )

        if isinstance(dest_table, Table):
            dst_table = dest_table
        elif isinstance(dest_table, (str, unicode)):
            dst_table = self._get_resource(path=dest_table, model=Table)
        else:
            raise TypeError(
                "Invalid Type. It should be path string or Table resource object"
            )

        payload = {
            "sourceId": src_file.id,
            "destinationId": dst_table.id,
            "append": append,
        }

        return self.connection.api_call(
            "POST",
            ["jobs", "loadtablefromfileresource"],
            json=payload,
            model=LoadJob,
            headers=headers,
        )

    def upload_file(self, src, dest, media_type=None, description=None, tags=None):
        # type: (Union[IO, str], str, str, str, List[str]) -> File
        """Uploads the File.

        Args:
            src (str or file): Local OS path whose content
                is to be uploaded to file resource.
            dest (str): File resource path.
            media_type (str): Content type of the file. Defaults to None.
            description (str): Description of the file. Defaults to None.
            tags (:obj:`list` of :obj:`str`): Tags to be attached to the file resource.

        Returns:
            crux.models.File: File Object.

        Raises:
            TypeError: If src is not file or string object.
            LookupError: If media type is not a valid type.
            CruxClientError: If error occurs in api or in client.
        """

        tags = tags if tags else []

        file_resource = self.create_file(tags=tags, description=description, path=dest)

        if hasattr(src, "write"):

            if media_type is None:
                try:
                    media_type = MediaType.detect(getattr(src, "name"))
                except LookupError as err:
                    file_resource.delete()
                    raise LookupError(err)

            headers = {"Content-Type": media_type, "Accept": "application/json"}

            try:
                return self.connection.api_call(
                    "PUT",
                    ["resources", file_resource.id, "content"],
                    data=src,
                    headers=headers,
                    model=File,
                )
            except (CruxClientError, CruxAPIError) as err:
                file_resource.delete()
                raise CruxClientError(err.message)

<<<<<<< HEAD
        elif isinstance(local_path, (str, unicode)):
=======
        elif isinstance(src, str):
>>>>>>> 9b4193bc

            if media_type is None:
                try:
                    media_type = MediaType.detect(src)
                except LookupError as err:
                    file_resource.delete()
                    raise LookupError(err)

            headers = {"Content-Type": media_type, "Accept": "application/json"}

            try:
                with open(src, mode="rb") as data:
                    return self.connection.api_call(
                        "PUT",
                        ["resources", file_resource.id, "content"],
                        data=data,
                        headers=headers,
                        model=File,
                    )
            except (CruxClientError, CruxAPIError, IOError, OSError) as err:
                file_resource.delete()
                raise CruxClientError(str(err))

        else:
            raise TypeError("Invalid Data Type for src")

    def create_query(self, path, config, tags=None, description=None):
        # type: (str, Dict[str, Any], List[str], str) -> Query
        """Creates Query resource in Dataset.

        Args:
            path (str): Query resource Path.
            config (dict): Query configuration.
            tags (:obj:`list` of :obj:`str`): Tags of the Query resource.
                Defaults to None.
            description (str): Description of the Query resource.
                Defaults to None.

        Returns:
            crux.models.Query: Query Object.
        """

        query_name, folder = split_posixpath_filename_dirpath(path)

        headers = {"Content-Type": "application/json", "Accept": "application/json"}

        tags = tags if tags else []

        query_resource = Query(
            name=query_name,
            type="query",
            tags=tags,
            description=description,
            config=config,
            folder=folder,
        )

        return self.connection.api_call(
            "POST",
            ["datasets", self.id, "resources"],
            json=query_resource.to_dict(),
            model=Query,
            headers=headers,
        )

    def upload_query(self, sql_file, path, description=None, tags=None):
        # type: (str, str, str, List[str]) -> Query
        """Uploads the Query File.

        Args:
            path (str): Query resource path.
            sql_file (str): Local OS SQL file to be uploaded as query resource.
            description (str): Description for the Query resource.
                Defaults to None.
            tags (:obj:`list` of :obj:`str`): Tags for the Query resource.
                Defaults to None.

        Returns:
            crux.models.Query: Query Object.
        """

        with open(sql_file, mode="r") as data:
            query_config = {"query": data.read()}
            return self.create_query(
                path=path, tags=tags, description=description, config=query_config
            )

    def add_permission(
        self,
        identity_id="_subscribed_",
        permission="Read",
        resource_paths=None,
        resource_objects=None,
        resource_ids=None,
    ):
        # type: (str, str, List[str], List[Union[File,Folder,Table,Query]], List[str]) -> bool
        """Adds permission to all or specific Dataset resources.

        Args:
            identity_id (str): Identity Id to be set. Defaults to _subscribed_.
            permission (str): Permission to be set. Defaults to Read.
            resource_paths (:obj:`list` of :obj:`str`): List of resource paths on which the
                permission should be applied. If none of resource_paths,
                resource_objects or resource_ids parameter is set,
                then it will apply the permission to whole dataset.
            resource_objects (:obj:`list` of :obj:`crux.models.Resource`): List of
                resource objects on which the permission should be applied.
                Overrides resource_paths.
                If none of resource_paths, resource_objects or
                resource_ids parameter is set, then it will apply the
                permission to whole dataset.
            resource_ids (:obj:`list` of :obj:`str`): List of resource ids on which
                permission should be applied. Overrides resource_pathss and resource_objects.
                If none of resource_paths,
                resource_objects or resource_ids parameter is set,
                then it will apply the permission to whole dataset.

        Returns:
            bool: True if permission is applied.
        """
        headers = {"Content-Type": "application/json", "Accept": "application/json"}
        body = {
            "identityId": identity_id,
            "permission": permission,
            "action": "add",
        }  # type: Dict[str, Union[str, List[str]]]

        if resource_ids or resource_objects or resource_paths:
            if resource_paths:
                log.debug("Add permissions to resource paths")
                resource_ids = list()
                for resource_path in resource_paths:
                    resource_object = self._get_resource(
                        path=resource_path, model=Resource
                    )
                    resource_ids.append(resource_object.id)
                body["resourceIds"] = resource_ids

            if resource_objects:
                log.debug("Add permissions to resource objects")
                resource_ids = list()
                for resource_object in resource_objects:
                    resource_ids.append(resource_object.id)
                body["resourceIds"] = resource_ids

            if resource_ids:
                log.debug("Add permissions to resource ids")
                body["resourceIds"] = resource_ids
        else:
            log.debug("Add permissions to dataset %s", self.id)
            body["datasetId"] = self.id

        return self.connection.api_call(
            "POST", ["permissions", "bulk"], headers=headers, json=body
        )

    def delete_permission(
        self,
        identity_id="_subscribed_",
        permission="Read",
        resource_paths=None,
        resource_objects=None,
        resource_ids=None,
    ):
        # type: (str, str, List[str], List[Union[File,Folder,Table,Query]], List[str]) -> bool
        """Method which deletes permission from all or specific Dataset resources.

        Args:
            identity_id (str): Identity Id for the deletion. Defaults to _subscribed_
            permission (str): Permission for the deletion. Defaults to Read
            resource_paths (:obj:`list` of :obj:`crux.models.Resource`): List of
                resource path from which the permission should be deleted.
                If none of resource_paths,
                resource_objects or resource_ids parameter is set,
                then it will delete the permission from whole dataset.
            resource_objects (:obj:`list` of :obj:`crux.models.Resource`): List of
                resource objects from which the permission should be deleted.
                Overrides resource_paths.
                If none of resource_paths, resource_objects or resource_ids parameter is
                set, then it will delete the permission from whole dataset.
            resource_ids (:obj:`list` of :obj:`crux.models.Resource`): List of
                resource ids from which the permission should be deleted.
                Overrides resource_paths and resource_objects.
                If none of resource_paths, resource_objects or
                resource_ids parameter is set, then it will delete the
                permission from whole dataset.

        Returns:
            bool: True if it is able to delete the permission.
        """
        headers = {"Content-Type": "application/json", "Accept": "application/json"}
        body = {
            "identityId": identity_id,
            "permission": permission,
            "action": "delete",
        }  # type: Dict[str, Union[str, List[str]]]

        if resource_ids or resource_objects or resource_paths:
            if resource_paths:
                log.debug("Delete permissions from resource paths")
                resource_ids = list()
                for resource_path in resource_paths:
                    resource_object = self._get_resource(
                        path=resource_path, model=Resource
                    )
                    resource_ids.append(resource_object.id)
                body["resourceIds"] = resource_ids

            if resource_objects:
                log.debug("Delete permissions from resource objects")
                resource_ids = list()
                for resource_object in resource_objects:
                    resource_ids.append(resource_object.id)
                body["resourceIds"] = resource_ids

            if resource_ids:
                log.debug("Delete permissions from resource ids")
                body["resourceIds"] = resource_ids
        else:
            log.debug("Delete permissions from dataset %s", self.id)
            body["datasetId"] = self.id

        return self.connection.api_call(
            "POST", ["permissions", "bulk"], headers=headers, json=body
        )

    def add_label(self, label_key, label_value):
        # type: (str, str) -> bool
        """Adds label to Dataset.

        Args:
            label_key (str): Label Key for Dataset.
            label_value (str): Label Value for Dataset.

        Returns:
            bool: True if labels are added.
        """
        headers = {"Content-Type": "application/json", "Accept": "application/json"}
        return self.connection.api_call(
            "PUT",
            ["datasets", self.id, "labels", label_key, label_value],
            headers=headers,
        )

    def delete_label(self, label_key):
        # type: (str) -> bool
        """Deletes label from Dataset.

        Args:
            label_key (str): Label Key for Dataset.

        Returns:
            bool: True if labels are deleted.
        """
        headers = {"Content-Type": "application/json", "Accept": "application/json"}
        return self.connection.api_call(
            "DELETE", ["datasets", self.id, "labels", label_key], headers=headers
        )

    def get_label(self, label_key):
        # type: (str) -> Label
        """Gets label value of Dataset.

        Args:
            label_key (str): Label Key for Dataset.

        Returns:
            crux.models.Label: Label Object.
        """
        headers = {"Content-Type": "application/json", "Accept": "application/json"}
        return self.connection.api_call(
            "GET",
            ["datasets", self.id, "labels", label_key],
            headers=headers,
            model=Label,
        )

    def find_resources_by_label(self, predicates, max_per_page=1000):
        # type: (List[Dict[str,str]],int)->Iterator[Union[File,Folder,Query,Table]]
        """Method which searches the resouces for given labels in Dataset

        Each predicate can be either:

        - Lexicographical equal
        - Lexicographical less than
        - Lexicographical less than or equal to
        - Lexicographical greater than
        - Lexicographical greater than or equal to
        - A list of OR predicates
        - A list of AND predicates

        .. code-block:: python

            predicates = [
                {"op": "eq", "key": "key1", "val": "abcd"},
                {"op": "ne", "key": "key1", "val": "zzzz"},
                {"op": "lt", "key": "key1", "val": "abd"},
                {"op": "gt", "key": "key1", "val": "abc"},
                {"op": "lte", "key": "key1", "val": "abd"},
                {"op": "gte", "key": "key1", "val": "abc"},
                {"op": "or", "in":
                    [
                        {"op": "eq", "key": "key1", "val": "abcd"},
                        # more OR predicates...
                    ]
                },
                {"op": "and", "in":
                    [
                        {"op": "eq", "key": "key1", "val": "abcd"},
                        # more AND predicates...
                    ]
                }
            ]

        Args:
            predicates (:obj:`list` of :obj:`dict`): List of dictionary predicates
                for finding resources.
            max_per_page (int): Pagination limit. Defaults to 1000.

        Returns:
            list (:obj:`crux.models.Resource`): List of resource matching the query parameters.

        Example:
            .. code-block:: python

                from crux import Crux

                conn = Crux()
                dataset_object = conn.get_dataset(id="dataset_id")
                predicates=[
                    {"op":"eq","key":"test_label1","val":"test_value1"}
                ]
                resource_objects = dataset_object.find_resources_by_label(
                    predicates=predicates
                )
        """

        predicates = predicates if predicates else []

        query_params = {"limit": max_per_page}

        predicates_query = {
            "basic_query": predicates
        }  # type: Dict[str, List[Dict[str,str]]]

        after = None
        headers = {"Content-Type": "application/json", "Accept": "application/json"}

        while True:

            if after:
                query_params["after"] = after

            response = self.connection.api_call(
                "POST",
                ["datasets", self.id, "labels", "search"],
                headers=headers,
                json=predicates_query,
                params=query_params,
            )

            resource_list = response.json().get("results")
            if resource_list:
                after = resource_list[-1].get("resourceId")
                for resource in resource_list:
                    obj = get_resource_object(
                        resource_type=resource.get("type"), data=resource
                    )
                    obj.connection = self.connection
                    obj.raw_response = resource
                    yield obj
            else:
                return

    def stitch(
        self,
        source_resources,
        destination_resource,
        labels=None,
        tags=None,
        description=None,
    ):
        # type: (List[Union[str, File]], str, str, List[str], str) -> Tuple[File, str]
        """Method which stitches multiple Avro resources into single Avro resource

        Args:
            source_resources (:obj:`list` of :obj:`str` or :obj:`file`): List of resource paths
                which are to be stitched.
            destination_resource (str): Resource Path to load the stitched output
            labels (dict): Key/Value labels that should be applied to stitched resource
            tags (:obj:`list` of :obj:`str`): List of tags to be applied
                on destination resource.
                Taken into consideration if resource is required to be created.
            description (str): Description to be applied created destination.
                Taken into consideration if resource is required to be created.

        Returns:
            tuple (:obj:`crux.models.File`, :obj:`str`): File object of destination resource.
                    Job ID for background running job.
        """
        headers = {"Content-Type": "application/json", "Accept": "application/json"}
        source_resource_ids = list()
        for resource in source_resources:
            if isinstance(resource, File):
                log.debug("Stitch source resources are of type crux.models.File")
                source_resource_ids.append(resource.id)
            elif isinstance(resource, (str, unicode)):
                log.debug("Stitch source resources are of type string")
                resource_object = self._get_resource(path=resource, model=File)
                source_resource_ids.append(resource_object.id)
            else:
                raise TypeError(
                    "Invalid Type. It should be File resource object or path string"
                )

        if isinstance(destination_resource, File):
            log.debug("Stitch destination resources is of type crux.models.File")
            destination_file_object = destination_resource
        elif isinstance(destination_resource, str):
            log.debug("Stitch destination resources is of type string")
            if self._resource_exists(path=destination_resource):
                destination_file_object = self._get_resource(
                    path=destination_resource, model=File
                )
            else:
                log.debug("Creating file resource at %s", destination_resource)
                destination_file_object = self.create_file(
                    path=destination_resource,
                    description=description,
                    tags=tags if tags else [],
                )
        else:
            raise TypeError(
                "Invalid Type. It should be File resource object or path string"
            )

        data = {
            "sourceResourceIds": source_resource_ids,
            "destinationResourceId": destination_file_object.id,
            "labelsToApply": labels if labels else {},
        }
        response = self.connection.api_call(
            "POST", ["datasets", self.id, "stitch"], headers=headers, json=data
        )

        raw_json = response.json().get("destinationResource")

        file_object = Resource.from_dict(raw_json)

        file_object.connection = self.connection

        file_object.raw_response = raw_json

        job_id = response.json().get("jobId")

        return (file_object, job_id)

    def get_stitch_job(self, job_id):
        # type: (str) -> StitchJob
        """Stitch Job Details.

        Args:
            job_id (str): Job ID of the Stitch Job.

        Returns:
            crux.models.StitchJob: StitchJob object.
        """
        headers = {"Content-Type": "application/json", "Accept": "application/json"}
        return self.connection.api_call(
            "GET", ["datasets", "stitch", job_id], headers=headers, model=StitchJob
        )<|MERGE_RESOLUTION|>--- conflicted
+++ resolved
@@ -27,7 +27,7 @@
 from crux.models.table import Table
 
 
-log = logging.getLogger(__name__)  # pylint: disable=invalid-name
+log = logging.getLogger(__name__)
 
 
 class Dataset(CruxModel):
@@ -776,11 +776,7 @@
                 file_resource.delete()
                 raise CruxClientError(err.message)
 
-<<<<<<< HEAD
-        elif isinstance(local_path, (str, unicode)):
-=======
         elif isinstance(src, str):
->>>>>>> 9b4193bc
 
             if media_type is None:
                 try:
