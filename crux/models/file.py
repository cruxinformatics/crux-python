--- conflicted
+++ resolved
@@ -19,7 +19,7 @@
 from crux.models.resource import MediaType, Resource
 
 
-log = logging.getLogger(__name__)  # pylint: disable=invalid-name
+log = logging.getLogger(__name__)
 
 
 class File(Resource):
@@ -84,12 +84,7 @@
         max_url_refreshes_without_progress = 5
         max_url_refreshes = 100
 
-<<<<<<< HEAD
-        log.debug("Starting ChunkedDownload with signed_url %s", signed_url)
-        download = ChunkedDownload(signed_url, chunk_size, file_pointer)
-=======
         download = ChunkedDownload(signed_url, chunk_size, file_obj)
->>>>>>> 9b4193bc
 
         while not download.finished:
             try:
@@ -185,13 +180,9 @@
         # to be used.
         small_enough = self.size < (chunk_size * 2)
 
-<<<<<<< HEAD
-        if self.connection.crux_config.only_use_crux_domains or small_enough:
-            log.debug("Using Crux Domain for downloading file resource %s", self.id)
-=======
         # If we must use only Crux domains, download via the API.
         if self.connection.crux_config.only_use_crux_domains:
->>>>>>> 9b4193bc
+            log.debug("Using Crux Domain for downloading file resource %s", self.id)
             return self._download(
                 file_obj=file_obj, media_type=None, chunk_size=chunk_size
             )
@@ -219,18 +210,6 @@
         Raises:
             TypeError: If dest is not a file like or string type.
         """
-<<<<<<< HEAD
-        if hasattr(local_path, "write"):
-            log.debug("Using File Object for downloading file resource %s", self.id)
-            return self._download_file(local_path, chunk_size=chunk_size)
-        elif isinstance(local_path, (str, unicode)):
-            log.debug(
-                "Creating File Object from string for downloading file resource %s",
-                self.id,
-            )
-            with open(local_path, "wb") as file_pointer:
-                return self._download_file(file_pointer, chunk_size=chunk_size)
-=======
         if not valid_chunk_size(chunk_size):
             raise ValueError("chunk_size should be multiple of 256 KiB")
 
@@ -239,7 +218,6 @@
         elif isinstance(dest, (str, unicode)):
             with open(dest, "wb") as file_obj:
                 return self._download_file(file_obj, chunk_size=chunk_size)
->>>>>>> 9b4193bc
         else:
             raise TypeError("Invalid Data Type for dest: {}".format(type(dest)))
 
