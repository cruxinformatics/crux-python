"""Module contains Resource model."""

import posixpath
from typing import (  # noqa: F401 pylint: disable=unused-import
    Any,
    Dict,
    List,
    Tuple,
    Union,
)

from requests.models import Response  # noqa: F401 pylint: disable=unused-import

from crux.compat import unicode
from crux.models.label import Label
from crux.models.model import CruxModel
from crux.models.permission import Permission
from crux.utils import DEFAULT_CHUNK_SIZE, valid_chunk_size


class Resource(CruxModel):
    """Resource Model."""

    def __init__(
        self,
        id=None,  # type: str # id name is by design pylint: disable=redefined-builtin
        dataset_id=None,  # type: str
        folder_id=None,  # type: str
        folder=None,  # type: str
        name=None,  # type: str
        size=None,  # type: str
        type=None,  # type: str # type name is by design pylint: disable=redefined-builtin
        config=None,  # type: Dict[str, Any]
        provenance=None,  # type: str
        as_of=None,  # type: str
        created_at=None,  # type: str
        modified_at=None,  # type: str
        storage_id=None,  # type: str
        description=None,  # type: str
        media_type=None,  # type: str
        tags=None,  # type: List[str]
        labels=(),  # type: Tuple[Label,...]
        connection=None,
        raw_response=None,  # type: Dict[Any, Any]
    ):
        # type: (...) -> None
        """
        Attributes:
            id (str): Resourece Id. Defaults to None.
            dataset_id (str): Dataset Identity. Defaults to None.
            folder_id (str): Folder Identity. Defaults to None.
            folder (str): Folder Name. Defaults to None.
            name (str): Resource name. Defaults to None.
            size (str): Resource size. Defaults to None.
            type (str): Resource type. Defaults to None.
            config (str): Resource config. Defaults to None.
            provenance (list): Resource Provenance. Defaults to None.
            as_of (str): Resource as_of. Defaults to None.
            created_at (str): Resource created_at. Defaults to None.
            modified_at (str): Resource modified_at. Defaults to None.
            storage_id (str): Resource storage Identity. Defaults to None.
            description (str): Resource description. Defaults to None.
            media_type (str): Resource Media Type. Defaults to None.
            tags (:obj:`list` of :obj:`str`): Resource tags. Defaults to None.
            labels (:obj:`list` of :obj:`crux.models.Label`): List of Label objects.
                Defaults to None.
            connection (crux.client.CruxClient): Connection Object. Defaults to None.
            raw_response (dict): Response Content. Defaults to None.

        Raises:
            ValueError: If name or tags are set to None.
            TypeError: If tags are not of list type.
        """
        self._id = None
        self._dataset_id = None
        self._folder_id = None
        self._description = None
        self._name = None
        self._size = size
        self._type = None
        self._config = None
        self._provenance = None
        self._as_of = None
        self._created_at = None
        self._storage_id = None
        self._media_type = None
        self._modified_at = None
        self._tags = None
        self._labels = labels  # type: Tuple[Label, ...]
        self._folder = folder

        self.id = id
        self.dataset_id = dataset_id
        self.folder_id = folder_id
        self.name = name
        self.type = type
        self.config = config
        self.provenance = provenance
        self.as_of = as_of
        self.created_at = created_at
        self.modified_at = modified_at
        self.storage_id = storage_id
        self.connection = connection
        self.raw_response = raw_response
        self.media_type = media_type
        self.description = description
        self.tags = tags

    @property
    def id(self):
        """str: Gets and Sets the Resource ID."""
        return self._id

    @id.setter
    def id(self, id):  # id name is by design pylint: disable=redefined-builtin
        self._id = id

    @property
    def description(self):
        """str: Gets and Sets the Resource Description."""
        return self._description

    @description.setter
    def description(self, description):
        self._description = description

    @property
    def media_type(self):
        """str: Gets and Sets the Resource Description."""
        return self._media_type

    @media_type.setter
    def media_type(self, media_type):
        self._media_type = media_type

    @property
    def dataset_id(self):
        """str: Gets and Sets the Dataset ID."""
        return self._dataset_id

    @dataset_id.setter
    def dataset_id(self, dataset_id):
        self._dataset_id = dataset_id

    @property
    def folder_id(self):
        """str: Gets and Sets the Folder ID."""
        return self._folder_id

    @folder_id.setter
    def folder_id(self, folder_id):
        self._folder_id = folder_id

    @property
    def storage_id(self):
        """str: Gets and Sets the Storage ID."""
        return self._storage_id

    @storage_id.setter
    def storage_id(self, storage_id):
        self._storage_id = storage_id

    @property
    def name(self):
        """str: Gets and Sets the Resource Name."""
        return self._name

    @name.setter
    def name(self, name):
        if name is None:
            raise ValueError("Invalid value for `name`, must not be `None`")
        self._name = name

    @property
    def config(self):
        """str: Gets and Sets the config."""
        return self._config

    @config.setter
    def config(self, config):
        self._config = config

    @property
    def provenance(self):
        """str: Gets and Sets the Provenance."""
        return self._provenance

    @provenance.setter
    def provenance(self, provenance):
        self._provenance = provenance

    @property
    def type(self):
        """str: Gets and Sets the Resource Type."""
        return self._type

    @type.setter
    def type(self, type):  # type name is by design pylint: disable=redefined-builtin
        self._type = type

    @property
    def tags(self):
        """:obj:`list` of :obj:`str`: Gets and Sets the Resource Tags."""
        return self._tags

    @tags.setter
    def tags(self, tags):
        if not isinstance(tags, list):
            raise TypeError("Invalid Type for `tags`, tags should be of type list")
        self._tags = tags

    @property
    def labels(self):
        """:obj:`list` of :obj:`dict`: Gets and Sets the Resource labels."""
        return tuple(self._labels)

    @property
    def as_of(self):
        """str: Gets and Sets the as_of."""
        return self._as_of

    @as_of.setter
    def as_of(self, as_of):
        self._as_of = as_of

    @property
    def created_at(self):
        """str: Gets and Sets the created_at."""
        return self._created_at

    @created_at.setter
    def created_at(self, created_at):
        self._created_at = created_at

    @property
    def modified_at(self):
        """str: Gets and Sets the modified_at."""
        return self._modified_at

    @modified_at.setter
    def modified_at(self, modified_at):
        self._modified_at = modified_at

    @property
<<<<<<< HEAD
    def size(self):
        """str: Gets the size."""
        return self._size
=======
    def path(self):
        """str: Compute or Get the resource path."""
        return posixpath.join(self.folder, self.name)

    @property
    def folder(self):
        """str: Compute or Get the folder name."""
        if self._folder:
            return self._folder

        self._folder = self._get_folder()
        return self._folder
>>>>>>> 83aa3982

    def to_dict(self):
        # type: () -> Dict[str, Any]
        """Transforms Resource object to Resource Dictionary.

        Returns:
            dict: Resource Dictionary.
        """
        return {
            "resourceId": self.id,
            "datasetId": self.dataset_id,
            "description": self.description,
            "folderId": self.folder_id,
            "mediaType": self.media_type,
            "name": self.name,
            "size": self.size,
            "type": self.type,
            # "config": self.config,
            # "provenance": self.provenance,
            "asof": self.as_of,
            "tags": self.tags,
            "labels": self.labels,
            "storageId": self.storage_id,
            "createdAt": self.created_at,
            "modifiedAt": self.modified_at,
        }

    @classmethod
    def from_dict(cls, a_dict):
        # type: (Dict[str, Any]) -> Any
        """Transforms Resource Dictionary to Resource object.

        Args:
            a_dict (dict): Resource Dictionary.

        Returns:
            crux.models.Resource: Resource Object.
        """
        id = a_dict[  # id name is by design pylint: disable=redefined-builtin
            "resourceId"
        ]
        dataset_id = a_dict["datasetId"]
        description = a_dict["description"]
        folder_id = a_dict["folderId"]
        storage_id = a_dict["storageId"]
        media_type = a_dict["mediaType"]
        description = a_dict["description"]
        name = a_dict["name"]
        # Added to provide compatibility with normal objects and Stitching objects,
        # till the time it is resolved
        if "tags" in a_dict:
            tags = a_dict["tags"]
        else:
            tags = []
        type = a_dict[  # type name is by design pylint: disable=redefined-builtin
            "type"
        ]
        # Added to provide compatibility with normal objects and Stitching objects,
        # till the time it is resolved
        if "config" in a_dict:
            config = a_dict["config"]
        else:
            config = None
        if "labels" in a_dict:
            labels = []
            for label in a_dict["labels"]:
                labels.append(Label.from_dict(label))
        else:
            labels = []
        provenance = a_dict["provenance"]
        created_at = a_dict["createdAt"]
        modified_at = a_dict["modifiedAt"]
        size = a_dict["size"]

        return cls(
            dataset_id=dataset_id,
            id=id,
            folder_id=folder_id,
            media_type=media_type,
            storage_id=storage_id,
            description=description,
            name=name,
            tags=tags,
            labels=tuple(labels),
            type=type,
            config=config,
            provenance=provenance,
            created_at=created_at,
            modified_at=modified_at,
            size=size,
        )

    def delete(self):
        # type: () -> bool
        """Deletes Resource from Dataset.

        Returns:
            bool: True if it is deleted.
        """
        headers = {"Content-Type": "application/json", "Accept": "application/json"}
        return self.connection.api_call(
            "DELETE", ["resources", self.id], headers=headers
        )

    def update(self, name=None, description=None, tags=None):
        # type: (str, str, List[str]) -> bool
        """Updates the metadata for Resource.

        Args:
            name (str): Name of resource. Defaults to None.
            description (str): Description of the resource. Defaults to None.
            tags (:obj:`list` of :obj:`str`): List of tags. Default to None.

        Returns:
            bool: True, if resource is updated.

        Raises:
            ValueError: It is raised if name, description or tags are unset.
            TypeError: It is raised if tags are not of type List.
        """
        headers = {"Content-Type": "application/json", "Accept": "application/json"}
        params = {}  # type: Dict[str, Union[str, List, Dict]]

        if name is not None:
            params["name"] = name
        if description is not None:
            params["description"] = description
        if tags is not None:
            if isinstance(tags, list):
                params["tags"] = tags
            else:
                raise TypeError("Tags should be of type list")

        if params:
            response = self.connection.api_call(
                "PUT", ["resources", self.id], headers=headers, params=params
            )

            response_dict = response.json()

            if "name" in response_dict:
                self.name = response.json().get("name")
            if "response" in response_dict:
                self.tags = response.json().get("tags")
            if "description" in response_dict:
                self.description = response.json().get("description")
            return True
        else:
            raise ValueError("Name, Description or Tags should be set")

    def _download(self, local_path, content_type, chunk_size=DEFAULT_CHUNK_SIZE):
        if content_type is not None:
            headers = {"Accept": content_type}
        else:
            headers = None

        if not valid_chunk_size(chunk_size):
            raise ValueError("chunk_size should be multiple of 256 KiB")

        data = self.connection.api_call(
            "GET", ["resources", self.id, "content"], headers=headers, stream=True
        )

        if hasattr(local_path, "write"):
            for chunk in data.iter_content(chunk_size=chunk_size):
                local_path.write(chunk)
            local_path.flush()
            return True
        elif isinstance(local_path, (str, unicode)):
            with open(local_path, mode="wb") as local_file:
                for chunk in data.iter_content(chunk_size=chunk_size):
                    local_file.write(chunk)
            return True
        else:
            raise TypeError(
                "Invalid Data Type for local_path: {}".format(type(local_path))
            )

    def download(self, local_path, content_type=None, chunk_size=DEFAULT_CHUNK_SIZE):
        # type: (...) -> bool
        """Downloads the resource.

        Args:
            local_path (str or file): Local OS path at which resource will be downloaded.
            content_type (str): Content Type of resource to be downloaded.
                Defaults to None.
            chunk_size (int): Number of bytes to be read in memory.

        Returns:
            bool: True if it is downloaded.

        Raises:
            ValueError: If chunk size is not multiple of 256 KB.
            TypeError: If local_path is not str or file object.
        """
        if not valid_chunk_size(chunk_size):
            raise ValueError("chunk_size should be multiple of 256 KiB")

        return self._download(
            local_path=local_path, content_type=content_type, chunk_size=chunk_size
        )

    def add_permission(self, identity_id="_subscribed_", permission="Read"):
        # type: (str, str) -> Union[bool, Permission]
        """Adds permission to the resource.

        Args:
            identity_id: Identity Id to be set. Defaults to _subscribed_.
            permission: Permission to be set. Defaults to Read.

        Returns:
            crux.models.Permission: Permission Object.
        """
        headers = {"Content-Type": "application/json", "Accept": "application/json"}
        return self.connection.api_call(
            "PUT",
            ["permissions", self.id, identity_id, permission],
            model=Permission,
            headers=headers,
        )

    def delete_permission(self, identity_id="_subscribed_", permission="Read"):
        # type: (str, str) -> bool
        """Deletes permission from the resource.

        Args:
            identity_id (str): Identity Id for the deletion.
                Defaults to _subscribed_.
            permission (str): Permission for the deletion.
                Defaults to Read.

        Returns:
            bool: True if it is able to delete it.
        """
        headers = {"Content-Type": "application/json", "Accept": "application/json"}
        return self.connection.api_call(
            "DELETE", ["permissions", self.id, identity_id, permission], headers=headers
        )

    def list_permissions(self):
        # type: () -> List[Permission]
        """Lists the permission on the resource.

        Returns:
            list (:obj:`crux.models.Permission`): List of Permission Objects.
        """
        headers = {"Accept": "application/json"}
        return self.connection.api_call(
            "GET",
            ["resources", self.id, "permissions"],
            model=Permission,
            headers=headers,
        )

    def add_label(self, label_key, label_value):
        # type: (str, str) -> bool
        """Adds label to Resource.

        Args:
            label_key (str): Label Key for Resource.
            label_value (str): Label Value for Resource.

        Returns:
            bool: True if label is added, False otherwise.
        """
        headers = {"Content-Type": "application/json", "Accept": "application/json"}
        response_result = self.connection.api_call(
            "PUT",
            [
                "datasets",
                self.dataset_id,
                "resources",
                self.id,
                "labels",
                label_key,
                label_value,
            ],
            headers=headers,
        )

        if response_result:
            self._labels = self._labels + (Label(label_key, label_value),)
            return True
        else:
            return False

    def delete_label(self, label_key):
        # type: (str) -> bool
        """Deletes label from Resource.

        Args:
            label_key (str): Label Key for Resource.

        Returns:
            bool: True if label is deleted, False otherwise.
        """
        headers = {"Content-Type": "application/json", "Accept": "application/json"}
        response_result = self.connection.api_call(
            "DELETE",
            ["datasets", self.dataset_id, "resources", self.id, "labels", label_key],
            headers=headers,
        )

        if response_result:
            for index, label in enumerate(self.labels):
                if label.label_key == label_key:
                    labels_list = list(self._labels)  # type: List[Label]
                    labels_list.pop(index)
                    self._labels = tuple(labels_list)
            return True
        else:
            return False

    def get_label(self, label_key):
        # type: (str) -> Label
        """Gets label value of Resource.

        Args:
            label_key (str): Label Key for Resource.

        Returns:
            crux.models.Label: Label Object.
        """
        headers = {"Content-Type": "application/json", "Accept": "application/json"}
        return self.connection.api_call(
            "GET",
            ["datasets", self.dataset_id, "resources", self.id, "labels", label_key],
            headers=headers,
            model=Label,
        )

    def get_all_labels(self):
        # type: () -> Tuple[Label, ...]
        """Fetches all labels of the Resource.

        Returns:
            list (:obj:`crux.models.Label`): List of Label Objects.
        """
        headers = {"Content-Type": "application/json", "Accept": "application/json"}
        response = self.connection.api_call(
            "GET", ["resources", self.id, "labels"], headers=headers
        )

        label_objects = []  # type: List[Label]

        labels = response.json().get("labels")

        if labels:
            for label in labels:
                obj = Label.from_dict(label)
                label_objects.append(obj)

        label_tuple_obj = tuple(label_objects)  # type: Tuple[Label, ...]
        return label_tuple_obj

    def _get_folder(self):
        # type: () -> str
        """Fetches the folder of the resource.

        Returns:
            str: Folder name of the resource.
        """
        headers = {"Content-Type": "application/json", "Accept": "application/json"}
        response = self.connection.api_call(
            "GET", ["resources", self.id, "folderpath"], headers=headers
        )

        return response.json().get("path")<|MERGE_RESOLUTION|>--- conflicted
+++ resolved
@@ -242,11 +242,11 @@
         self._modified_at = modified_at
 
     @property
-<<<<<<< HEAD
     def size(self):
         """str: Gets the size."""
         return self._size
-=======
+
+    @property
     def path(self):
         """str: Compute or Get the resource path."""
         return posixpath.join(self.folder, self.name)
@@ -259,7 +259,6 @@
 
         self._folder = self._get_folder()
         return self._folder
->>>>>>> 83aa3982
 
     def to_dict(self):
         # type: () -> Dict[str, Any]
