--- conflicted
+++ resolved
@@ -20,11 +20,8 @@
 from crux._utils import (
     DEFAULT_CHUNK_SIZE,
     get_signed_url_session,
-<<<<<<< HEAD
     Headers,
-=======
     ResumableUploadSignedSession,
->>>>>>> 369521e4
     valid_chunk_size,
 )
 from crux.exceptions import CruxClientError
@@ -241,11 +238,13 @@
 
     def _ul_signed_url_resumable(self, file_obj, media_type):
 
-        headers = {
-            "Content-Type": "application/json",
-            "Accept": "application/json",
-            "X-Upload-Content-Type": media_type,
-        }
+        headers = Headers(
+            {
+                "Content-Type": "application/json",
+                "Accept": "application/json",
+                "X-Upload-Content-Type": media_type,
+            }
+        )
 
         upload_session_response = self.connection.api_call(
             "POST",
@@ -263,7 +262,9 @@
                 "Signed URL missing in response for resource {id}".format(id=self.id)
             )
 
-        signed_url_headers = upload_response_json.get("signedURL").get("headers")
+        signed_url_headers = Headers(
+            upload_response_json.get("signedURL").get("headers")
+        )
 
         if not signed_url_headers:
             raise KeyError(
@@ -292,7 +293,7 @@
         log.debug("Initiating upload for resource %s", self.id)
 
         upload.initiate(
-            transport, file_obj, metadata, signed_url_headers["Content-Type"]
+            transport, file_obj, metadata, signed_url_headers["content-type"]
         )
 
         log.debug("Starting upload using signed url for resource %s", self.id)
@@ -317,7 +318,9 @@
 
         if self.connection.crux_config.only_use_crux_domains:
             log.debug("Using Crux Domain for uploading file resource %s", self.id)
-            headers = {"Content-Type": media_type, "Accept": "application/json"}
+            headers = Headers(
+                {"Content-Type": media_type, "Accept": "application/json"}
+            )
             return self.connection.api_call(
                 "PUT",
                 ["resources", self.id, "content"],
@@ -350,33 +353,15 @@
             if media_type is None:
                 media_type = MediaType.detect(getattr(src, "name"))
 
-<<<<<<< HEAD
-            headers = Headers(
-                {"Content-Type": media_type, "Accept": "application/json"}
-            )
-
-            resp = self.connection.api_call(
-                "PUT", ["resources", self.id, "content"], data=src, headers=headers
-            )
-
-            return resp.status_code == 200
-=======
             upload_result = self._upload(src, media_type=media_type)
->>>>>>> 369521e4
 
         elif isinstance(src, str):
 
             if media_type is None:
                 media_type = MediaType.detect(src)
 
-<<<<<<< HEAD
-            headers = Headers(
-                {"Content-Type": media_type, "Accept": "application/json"}
-            )
-=======
             with open(src, "rb") as file_obj:
                 upload_result = self._upload(file_obj, media_type=media_type)
->>>>>>> 369521e4
 
         else:
             raise TypeError("Invalid Data Type for source path: {}".format(type(src)))
