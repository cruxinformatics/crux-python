--- conflicted
+++ resolved
@@ -10,12 +10,8 @@
 from crux.models.file import File
 from crux.models.folder import Folder
 from crux.models.identity import Identity
-<<<<<<< HEAD
 from crux.models.ingestion import Ingestion
-from crux.models.job import Job, LoadJob, StitchJob
-=======
 from crux.models.job import Job, StitchJob
->>>>>>> 7d96b5b9
 from crux.models.label import Label
 from crux.models.permission import Permission
 from crux.models.resource import Resource
